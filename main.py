import os
import json
import asyncio
import logging
import re
from typing import Dict, List, Optional, Union, Any

# LangChain imports
from langchain_openai import ChatOpenAI
from langchain_core.prompts import PromptTemplate
from langchain_core.output_parsers import StrOutputParser
from langchain.chains import LLMChain
from langchain.output_parsers import PydanticOutputParser
from pydantic import BaseModel, Field
from tqdm import tqdm

# For deep research integration
from dotenv import load_dotenv
load_dotenv()

# Import perplexity module
from perplexity import answer_query_with_perplexity

# Configure logging
logging.basicConfig(level=logging.INFO, 
                   format='%(asctime)s - %(name)s - %(levelname)s - %(message)s')
logger = logging.getLogger(__name__)

# Define output schemas for structured parsing
class ResearchQuery(BaseModel):
    heading: str = Field(description="The heading or category of the query")
    subheading: Optional[str] = Field(None, description="The subheading of the query, if applicable")
    questions: List[str] = Field(description="List of specific research questions for this heading/subheading")

class ResearchPlan(BaseModel):
    title: str = Field(description="Title of the research plan")
    description: str = Field(description="Brief description of the research objectives")
    queries: List[ResearchQuery] = Field(description="Structured research queries")
    
def generate_rfp_queries(rfp_text: str, model_name: str = "o3-mini", temperature: float = 1) -> dict:
    """
    Generate structured research queries from an RFP document.
    
    Args:
        rfp_text (str): The text content of the RFP
        model_name (str): The LLM model to use for query generation
        temperature (float): Temperature setting for the LLM
        
    Returns:
        dict: Structured JSON with research queries
    """
    logger.info(f"Generating research queries using {model_name}")
    
    # Enhanced prompt with better structure and instructions
    query_generation_prompt = """
    You are an expert AI research assistant specializing in RFP analysis and strategic consulting.
    
    Below is an excerpt from an RFP document. Your task is to analyze this document thoroughly 
    and generate deep, insightful research queries that will help the proposal team understand:
    
    1. The explicit requirements
    2. The implicit needs behind those requirements
    3. The client's context, challenges, and strategic objectives
    4. The competitive landscape
    5. Technical insights relevant to this opportunity
    6. Include the agency name [RFP Client Name(full name) from RFP EXCERPT] in each question to facilitate more effective searches.
    
    RFP EXCERPT:
    {rfp_content}
    
    RESEARCH CATEGORIES:
    1. Agency Background & Strategic Alignment
       A. Agency Mission & Vision
       B. Current Initiatives & Priorities
 
    2. Business Drivers & Problem Statement
       A. Overarching Pain Points
       B. Critical Events Leading to the RFP
       C. Expected Outcomes & Success Metrics

    3. Technical Research
       A. Requirements Coverage
    
    
    INSTRUCTIONS:
    - For each category and subcategory, generate 1-2 specific, detailed research questions(but in simple language).
    - Make sure that the generated question can be used later while drafting an award winning proposal.
    - Prioritize questions that require deep research beyond the RFP text
    - Focus on questions that would provide strategic advantage if answered
    - Include questions about hidden requirements, unstated needs, and context
    - Make questions specific and actionable, not general
    
    OUTPUT FORMAT:
    Provide your response as a JSON structure with research categories, subcategories, and specific questions.
    Use the following structure:
    
    {{
      "queries": [
        {{
          "heading": "Category Name",
          "subheading": "Subcategory Name",
          "questions": [
            "Specific question 1?",
            "Specific question 2?"
          ]
        }}
      ]
    }}
    """

    try:
        # Initialize the language model with the specified parameters
        llm = ChatOpenAI(model_name=model_name, temperature=temperature)
        
        # Create the prompt template
        prompt = PromptTemplate.from_template(query_generation_prompt)
        
        # Create the chain using the modern approach
        chain = prompt | llm | StrOutputParser()
        
        # Run the chain with the input
        raw_response = chain.invoke({"rfp_content": rfp_text})
        
        # Extract JSON from response (handle cases where the model might add explanatory text)
        json_str = extract_json_from_text(raw_response)
        
        # Parse the response into structured data
        try:
            result = json.loads(json_str)
            logger.info(f"Successfully generated {len(result.get('queries', []))} research query categories")
            return result
        except json.JSONDecodeError as e:
            logger.error(f"Failed to parse JSON response: {e}")
            logger.debug(f"Raw response: {raw_response}")
            # Fallback: Return the raw text
            return {"title": "Research Plan", "description": "Generated queries (unstructured)", "raw_text": raw_response}
            
    except Exception as e:
        logger.error(f"Error generating queries: {str(e)}")
        raise

def extract_json_from_text(text: str) -> str:
    """
    Extract JSON content from text that might contain additional markdown or explanations.
    """
    # Look for JSON between triple backticks
    json_match = re.search(r'```json\s*([\s\S]*?)\s*```', text)
    if json_match:
        return json_match.group(1).strip()
    
    # Look for JSON between regular backticks
    json_match = re.search(r'```\s*([\s\S]*?)\s*```', text)
    if json_match:
        return json_match.group(1).strip()
    
    # If no backticks, check if the entire text is JSON
    try:
        json.loads(text)
        return text
    except:
        pass
    
    # If all else fails, return the original text
    return text

async def send_queries_to_deep_research(
    queries: List[str], 
    backend: str = "open-deepresearch",
    planner_model: str = "gpt-4o-mini",
    writer_model: str = "gpt-4o-mini",
<<<<<<< HEAD
    max_search_depth: int = 2,
    report_structure: str = "Comprehensive analysis with key findings, details, and implications"
=======
    max_search_depth: int = 2
>>>>>>> 77a4fc45
) -> List[Dict[str, Any]]:
    """
    Send the generated queries to a deep research backend and return the results.
    
    Args:
        queries: List of query strings to research
        backend: Which backend to use ("open-deepresearch", "perplexity", or "standalone")
        planner_model: Model to use for planning (when using open-deepresearch)
        writer_model: Model to use for writing (when using open-deepresearch)
        max_search_depth: Maximum search depth for researching
        
    Returns:
        List of research results, one per query
    """
    logger.info(f"Sending {len(queries)} queries to {backend} backend")
    
    results = []
    
    if backend == "open-deepresearch":
        # Import here to avoid circular imports
        try:
            from open_deep_research.graph import builder
            from langgraph.checkpoint.memory import MemorySaver
            from langgraph.types import Command
            import uuid
            
            memory = MemorySaver()
            graph = builder.compile(checkpointer=memory)
            
            # Process each query
            for query in tqdm(queries, desc="Processing queries"):
                try:
                    # Create a unique thread for this query
                    thread_id = str(uuid.uuid4())
                    thread_config = {
                        "configurable": {
                            "thread_id": thread_id,
                            "search_api": "tavily",
                            "planner_provider": "openai",
                            "planner_model": planner_model,
                            "writer_provider": "openai",
                            "writer_model": writer_model,
                            "max_search_depth": max_search_depth,
<<<<<<< HEAD
                            "report_structure": report_structure,
                            # "researcher_model" : "openai:o4-mini",
                            # "eval_model": "openai:o3-mini"
=======
                            "report_structure": "Comprehensive analysis with key findings, details, and implications"
>>>>>>> 77a4fc45
                        }
                    }
                    
                    # Start the deep research
                    async for event in graph.astream({"topic": query}, thread_config, stream_mode="updates"):
                        if '__interrupt__' in event:
                            interrupt_value = event['__interrupt__'][0].value
                            logger.debug(f"INTERRUPT (Query: {query}): {interrupt_value}")
                    
                    # Finalize the report
                    async for event in graph.astream(Command(resume=True), thread_config, stream_mode="updates"):
                        pass
                    
                    final_state = graph.get_state(thread_config)
                    final_report = final_state.values.get("final_report", "")
                    
                    results.append({
                        "query": query,
                        "report": final_report,
                        "status": "success",
                        "backend": "open-deepresearch"
                    })
                    
                except Exception as e:
                    logger.error(f"Error processing query '{query}' with open-deepresearch: {str(e)}")
                    logger.info(f"Falling back to standalone research for query: {query}")
                    # Fall back to standalone research
                    # standalone_result = await standalone_research(query)
                    # results.append(standalone_result)
                    
        except ImportError as e:
            logger.error(f"Failed to import open-deepresearch modules: {str(e)}")
            logger.info("Falling back to standalone or perplexity research")
            if os.getenv("PERPLEXITY_API_KEY"):
                logger.info("PERPLEXITY_API_KEY found, using perplexity backend as fallback")
                return await send_queries_to_deep_research(queries, backend="perplexity")
            else:
                logger.info("Using standalone research as fallback")
                return await send_queries_to_deep_research(queries, backend="standalone")
    
    elif backend == "perplexity":
        # Use perplexity for in-depth web research
        logger.info(f"Sending {len(queries)} queries to perplexity backend")
        for query in queries:
            try:
                # Use the new perplexity module
                perplexity_result = await answer_query_with_perplexity(query)
                results.append({
                    "query": query,
                    "report": perplexity_result["result"],
                    "status": "success",
                    "backend": "perplexity",
                    "sources": perplexity_result.get("sources", [])
                })
                
            except Exception as e:
                logger.error(f"Error processing query '{query}' with Perplexity: {str(e)}")
                logger.info(f"Falling back to standalone research for query: {query}")
                standalone_result = await standalone_research(query)
                results.append(standalone_result)
    
    elif backend == "standalone":
        # Use a standalone approach with LangChain for research
        for query in queries:
            standalone_result = await standalone_research(query)
            results.append(standalone_result)
    
    else:
        logger.error(f"Unknown backend: {backend}")
        for query in queries:
            results.append({
                "query": query,
                "error": f"Unknown backend: {backend}",
                "status": "failed",
                "backend": backend
            })
    
    return results

async def standalone_research(
    query: str,
    model_name: str = "gpt-4o-mini",
    temperature: float = 0.7
) -> Dict[str, Any]:
    """
    Perform standalone research using LangChain and OpenAI.
    This is a fallback when other backends are not available.
    
    Args:
        query: The research query
        model_name: The model to use for research
        temperature: Temperature setting for the model
        
    Returns:
        Dictionary with research results
    """
    logger.info(f"Performing standalone research for query: {query} using model {model_name}")
    
    try:
        from langchain_openai import ChatOpenAI
        from langchain_core.prompts import PromptTemplate
        from langchain_core.output_parsers import StrOutputParser
        
        research_prompt = """
        You are a world-class research assistant with exceptional skills in finding accurate, 
        detailed, and nuanced information. I need you to conduct deep research on the following query:
        
        QUERY: {query}
        
        Please follow these research guidelines:
        1. Thoroughly analyze the query to understand all its dimensions and implications
        2. Consider historical context, current developments, and future implications
        3. Identify key stakeholders, their motivations, and perspectives
        4. Examine potential challenges, limitations, and trade-offs
        5. Present balanced viewpoints, including competing theories or approaches
        6. Provide concrete examples, case studies, or precedents when relevant
        7. Consider industry-specific nuances and domain knowledge
        8. Cite specific sources and data where possible (organizations, reports, studies)
        
        FORMAT YOUR RESPONSE AS FOLLOWS:
        1. KEY FINDINGS: 3-5 bullet points summarizing the most important insights
        2. DETAILED ANALYSIS: A comprehensive exploration of the topic organized by relevant subtopics
        3. IMPLICATIONS: What these findings mean for stakeholders and decision-makers
        4. RECOMMENDATIONS: Actionable next steps or considerations based on the research
        
        Your research should be comprehensive, nuanced, and actionable. Avoid overgeneralizations
        and aim for specific, concrete information that would genuinely help someone understand this topic deeply.
        """
        
        llm = ChatOpenAI(model_name=model_name, temperature=temperature)
        prompt = PromptTemplate.from_template(research_prompt)
        chain = prompt | llm | StrOutputParser()
        
        research_report = await asyncio.to_thread(chain.invoke, {"query": query})
        
        return {
            "query": query,
            "report": research_report,
            "status": "success",
            "backend": "standalone"
        }
        
    except Exception as e:
        logger.error(f"Error in standalone research: {str(e)}")
        return {
            "query": query,
            "error": str(e),
            "status": "failed",
            "backend": "standalone"
        }

async def process_rfp_with_deep_research(
    rfp_text: str, 
    backend: str = "open-deepresearch",
    model_name: str = "o3-mini",
    temperature: float = 1.0,
    planner_model: str = "gpt-4o-mini",
<<<<<<< HEAD
    writer_model: str = "gpt-4o-mini",
    report_structure: str = "concised Report contaning key finding in bullet points"
=======
    writer_model: str = "gpt-4o-mini"
>>>>>>> 77a4fc45
) -> Dict[str, Any]:
    """
    Process an RFP document with deep research:
    1. Generate structured queries from the RFP
    2. Send these queries to the deep research backend
    3. Compile the results into a comprehensive report
    
    Args:
        rfp_text: The text content of the RFP
        backend: Which backend to use for deep research
        model_name: The model to use for query generation
        temperature: Temperature setting for query generation
        planner_model: Model to use for planning (when using open-deepresearch)
        writer_model: Model to use for writing (when using open-deepresearch)
        
    Returns:
        Dict with the full research results
    """
    # Step 1: Generate structured queries
<<<<<<< HEAD
    query_plan = generate_rfp_queries(rfp_text, model_name=planner_model, temperature=temperature)
=======
    query_plan = generate_rfp_queries(rfp_text, model_name=model_name, temperature=temperature)
>>>>>>> 77a4fc45
    
    # Step 2: Extract individual queries for research
    all_queries = []
    for category in query_plan.get("queries", []):
        for question in category.get("questions", []):
            context = f"{category.get('heading')}"
            if category.get('subheading'):
                context += f" > {category.get('subheading')}"
            all_queries.append(f"[{context}] {question}")
    
    # Step 3: Send queries to deep research
    research_results = await send_queries_to_deep_research(
        all_queries, 
        backend=backend,
        planner_model=planner_model,
<<<<<<< HEAD
        writer_model=writer_model,
        report_structure = report_structure
=======
        writer_model=writer_model
>>>>>>> 77a4fc45
    )
    
    # Step 4: Compile the results
    compiled_results = {
        "title": query_plan.get("title", "Research Report"),
        "description": query_plan.get("description", "Deep research analysis"),
        "categories": [],
        "raw_results": research_results,
        "meta": {
            "backend": backend,
            "query_count": len(all_queries),
            "success_count": sum(1 for r in research_results if r.get("status") == "success"),
            "failure_count": sum(1 for r in research_results if r.get("status") == "failed")
        }
    }
    
    # Organize results by category
    category_map = {}
    result_index = 0
    
    for category in query_plan.get("queries", []):
        category_key = f"{category.get('heading')}"
        if category.get('subheading'):
            category_key += f" > {category.get('subheading')}"
            
        if category_key not in category_map:
            category_map[category_key] = {
                "heading": category.get('heading'),
                "subheading": category.get('subheading'),
                "findings": []
            }
            
        for _ in category.get("questions", []):
            if result_index < len(research_results):
                result = research_results[result_index]
                if result.get("status") == "success":
                    category_map[category_key]["findings"].append({
                        "question": result.get("query", "").split("] ", 1)[-1],
                        "answer": result.get("report", "No results available")
                    })
                result_index += 1
    
    # Add organized categories to results
    compiled_results["categories"] = list(category_map.values())
    
    return compiled_results

# ----------------------------- MAIN WORKFLOW -----------------------------
if __name__ == "__main__":
    import re
    import argparse
    
    parser = argparse.ArgumentParser(description='RFP Deep Research Agent')
    parser.add_argument('--rfp', type=str, help='Path to RFP text file')
    parser.add_argument('--backend', type=str, default='open-deepresearch', 
                        choices=['open-deepresearch', 'perplexity', 'standalone'],
                        help='Deep research backend to use')
    parser.add_argument('--output', type=str, help='Path to save output JSON')
    parser.add_argument('--sample', action='store_true', help='Use sample RFP text')
    args = parser.parse_args()
    
    # Check if the input file exists or use default
    if os.path.exists('input/rfp.txt'):
        print("===== AGENT #1: Generating Queries from default RFP file =====")
        with open('input/rfp.txt', 'r') as f:
            rfp_text = f.read()
    
    # Generate queries and send to deep research
    async def main():
        try:
            results = await process_rfp_with_deep_research(rfp_text, backend=args.backend)
            
            # Output results
            if args.output:
                with open(args.output, 'w') as f:
                    json.dump(results, f, indent=2)
                print(f"Results saved to {args.output}")
            else:
                print("\n===== GENERATED RESEARCH PLAN =====")
                print(f"Title: {results['title']}")
                print(f"Description: {results['description']}")
                print(f"Categories: {len(results['categories'])}")
                print(f"Total queries: {results['meta']['query_count']}")
                print(f"Successful queries: {results['meta']['success_count']}")
                
                print("\n===== SAMPLE FINDINGS =====")
                if results['categories']:
                    first_category = results['categories'][0]
                    print(f"Category: {first_category['heading']}")
                    if first_category.get('subheading'):
                        print(f"Subheading: {first_category['subheading']}")
                        
                    if first_category['findings']:
                        first_finding = first_category['findings'][0]
                        print(f"\nQuestion: {first_finding['question']}")
                        print(f"Answer (preview): {first_finding['answer'][:500]}...")
                
                print("\nTo see full results, use the --output option to save to a file.")
        except Exception as e:
            logger.error(f"Error in main execution: {str(e)}")
            print(f"\nError: {str(e)}")
    
    # Run the async main function
    asyncio.run(main())<|MERGE_RESOLUTION|>--- conflicted
+++ resolved
@@ -2,6 +2,7 @@
 import json
 import asyncio
 import logging
+import re
 import re
 from typing import Dict, List, Optional, Union, Any
 
@@ -168,12 +169,8 @@
     backend: str = "open-deepresearch",
     planner_model: str = "gpt-4o-mini",
     writer_model: str = "gpt-4o-mini",
-<<<<<<< HEAD
     max_search_depth: int = 2,
     report_structure: str = "Comprehensive analysis with key findings, details, and implications"
-=======
-    max_search_depth: int = 2
->>>>>>> 77a4fc45
 ) -> List[Dict[str, Any]]:
     """
     Send the generated queries to a deep research backend and return the results.
@@ -217,13 +214,9 @@
                             "writer_provider": "openai",
                             "writer_model": writer_model,
                             "max_search_depth": max_search_depth,
-<<<<<<< HEAD
                             "report_structure": report_structure,
                             # "researcher_model" : "openai:o4-mini",
                             # "eval_model": "openai:o3-mini"
-=======
-                            "report_structure": "Comprehensive analysis with key findings, details, and implications"
->>>>>>> 77a4fc45
                         }
                     }
                     
@@ -381,12 +374,8 @@
     model_name: str = "o3-mini",
     temperature: float = 1.0,
     planner_model: str = "gpt-4o-mini",
-<<<<<<< HEAD
     writer_model: str = "gpt-4o-mini",
     report_structure: str = "concised Report contaning key finding in bullet points"
-=======
-    writer_model: str = "gpt-4o-mini"
->>>>>>> 77a4fc45
 ) -> Dict[str, Any]:
     """
     Process an RFP document with deep research:
@@ -406,11 +395,7 @@
         Dict with the full research results
     """
     # Step 1: Generate structured queries
-<<<<<<< HEAD
     query_plan = generate_rfp_queries(rfp_text, model_name=planner_model, temperature=temperature)
-=======
-    query_plan = generate_rfp_queries(rfp_text, model_name=model_name, temperature=temperature)
->>>>>>> 77a4fc45
     
     # Step 2: Extract individual queries for research
     all_queries = []
@@ -426,12 +411,8 @@
         all_queries, 
         backend=backend,
         planner_model=planner_model,
-<<<<<<< HEAD
         writer_model=writer_model,
         report_structure = report_structure
-=======
-        writer_model=writer_model
->>>>>>> 77a4fc45
     )
     
     # Step 4: Compile the results
